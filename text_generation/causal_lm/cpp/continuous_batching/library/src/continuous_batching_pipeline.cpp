// Copyright (C) 2023-2024 Intel Corporation
// SPDX-License-Identifier: Apache-2.0

#include "continuous_batching_pipeline.hpp"
#include "cache_manager.hpp"
#include "sampler.hpp"
#include "model_runner.hpp"
#include "scheduler.hpp"
#include "timer.hpp"
#include "tokenizer.hpp"

#include "debug_utils.hpp"

namespace {

GenerationResult from_sequence_group(std::shared_ptr<Tokenizer> tokenizer, SequenceGroup::Ptr sequence_group) {
    GenerationResult result;
    result.m_request_id = sequence_group->get_request_id();

    std::vector<Sequence::CPtr> finished_sequences = sequence_group->get_finished_sequences();

<<<<<<< HEAD
    OPENVINO_ASSERT(finished_sequences.size() == sequence_group->num_total_seqs() && sequence_group->has_finished());
    const auto& finished_sequences = sequence_group->get_finished_sequences();
    const auto num_return_sequences = sequence_group->get_sampling_parameters().num_return_sequences;
    if (finished_sequences.size() > num_return_sequences) {
        // save only `sampling_params.num_return_sequences` sequences in result
        std::map<float, size_t> probs;
        for (const auto& finished_sequence : finished_sequences) {
            probs.insert({finished_sequence->get_cumulative_log_probs(), finished_sequence->get_id()});
        }
        auto it = probs.begin();
        std::advance(it, num_return_sequences);
        while (it != probs.end()) {
            sequence_group->remove_sequence(it->second);
            ++it;
        }
    }

=======
    OPENVINO_ASSERT(finished_sequences.size() == sequence_group->num_total_seqs());
>>>>>>> 2c2799f5
    for (size_t sequence_id = 0; sequence_id < finished_sequences.size(); ++sequence_id) {
        Sequence::CPtr sequence = finished_sequences[sequence_id];

        result.m_scores.push_back(sequence->get_beam_search_score(sequence_group->get_sampling_parameters()));

        {
            static ManualTimer timer("detokenize");
            timer.start();
            std::string output_text = tokenizer->decode(sequence->get_generated_ids());
            timer.end();
            result.m_generation_ids.push_back(output_text);
        }
    }

    if (sequence_group->has_finished()) {
        result.m_status = GenerationResultStatus::FINISHED;
    }
    else if (sequence_group->out_of_memory()) {
        result.m_status = GenerationResultStatus::IGNORED;
    }
    else {
        result.m_status = GenerationResultStatus::ABORTED;
    }
    return result;
}

} // namespace

void apply_paged_attention_transformations(std::shared_ptr<ov::Model> model, DeviceConfig& device_config);

class ContinuousBatchingPipeline::Impl {
    std::shared_ptr<Tokenizer> m_tokenizer;
    std::shared_ptr<Scheduler> m_scheduler;
    std::shared_ptr<CacheManager> m_cache_manager;
    std::shared_ptr<ModelRunner> m_model_runner;
    std::shared_ptr<Sampler> m_sampler;

    GenerationConfig m_generation_config;

    struct PerfTime {
        float m_paged_attention_time_ms = 0.0f;
        float m_matmul_time_ms = 0.0f;
        float m_infer_total_ms = 0.0f;

        ~PerfTime() {
            std::cout << "Inference requests aggregated statistic: " << std::endl;
            std::cout << "Paged attention % of inference execution: " << (m_paged_attention_time_ms / m_infer_total_ms) * 100 << std::endl;
            std::cout << "MatMul % of inference execution: " << (m_matmul_time_ms / m_infer_total_ms) * 100 << std::endl;
            std::cout << "Total inference execution secs: " << m_infer_total_ms / 1000. << std::endl;
            std::cout << std::endl;
        }
    } m_perf;

    // current requests to process
    std::vector<SequenceGroup::Ptr> m_requests;

    void _free_non_running_requests() {
        auto new_end = std::remove_if(m_requests.begin(), m_requests.end(), [] (SequenceGroup::CPtr seq_group) -> bool {
            return seq_group->has_finished() || seq_group->out_of_memory();
        });
        m_requests.erase(new_end, m_requests.end());
    }

public:
    Impl(const std::string& models_path, const SchedulerConfig& scheduler_config) {
        ov::Core core;
        m_tokenizer = std::make_shared<Tokenizer>(models_path);

        // The model can be compiled for GPU as well
        std::shared_ptr<ov::Model> model = core.read_model(models_path + "/openvino_model.xml");

        const std::string device = "CPU";
        DeviceConfig device_config(core, scheduler_config, device);

        apply_paged_attention_transformations(model, device_config);
        ov::InferRequest infer_request = core.compile_model(model, device_config.get_device(), ov::enable_profiling(true)).create_infer_request();

        // setup KV caches
        m_cache_manager = std::make_shared<CacheManager>(device_config);
        for (size_t decoder_layer_id = 0; decoder_layer_id < device_config.get_num_layers(); ++decoder_layer_id) {
            infer_request.set_input_tensor(2 + decoder_layer_id * 2, m_cache_manager->get_key_cache(decoder_layer_id));
            infer_request.set_input_tensor(2 + decoder_layer_id * 2 + 1, m_cache_manager->get_value_cache(decoder_layer_id));
        }

        SchedulerConfig updated_config = scheduler_config;
        // update KV number in scheduler config
        if (scheduler_config.num_kv_blocks != device_config.get_num_kv_blocks()) {
            updated_config.num_kv_blocks = device_config.get_num_kv_blocks();
        }

        m_scheduler = std::make_shared<Scheduler>(updated_config);
        // and finally create model runner
        m_model_runner = std::make_shared<ModelRunner>(infer_request, updated_config);
        m_sampler = std::make_shared<Sampler>();
        m_sampler->set_seed(m_generation_config.rng_seed);

        // read default generation config
    }

    GenerationConfig get_config() const {
        return m_generation_config;
    }

    std::shared_ptr<Tokenizer> get_tokenizer() {
        return m_tokenizer;
    }

    void add_request(uint64_t request_id, std::string prompt, GenerationConfig sampling_params) {
        if (sampling_params.eos_token_id < 0) {
            sampling_params.eos_token_id = m_tokenizer->get_eos_token_id();
        } else {
            OPENVINO_ASSERT(sampling_params.eos_token_id == m_tokenizer->get_eos_token_id(),
                "EOS token ID is different in generation config (", sampling_params.eos_token_id, ") and tokenizer (",
                m_tokenizer->get_eos_token_id(), ")");
        }

        ov::Tensor input_ids;
        {
            static ManualTimer timer("tokenize");
            timer.start();
            input_ids = m_tokenizer->encode(prompt);
            timer.end();
        }

        SequenceGroup::Ptr sequence_group = std::make_shared<SequenceGroup>(request_id, input_ids,
                                                                            sampling_params, m_scheduler->get_config().block_size);
        m_requests.push_back(sequence_group);
    }

    std::vector<GenerationResult> step() {
        static ManualTimer step_timer("step()");
        step_timer.start();

        Scheduler::Output scheduler_output;
        {
            static ManualTimer timer("scheduling");
            timer.start();
            scheduler_output = m_scheduler->schedule(m_requests);
            m_cache_manager->copy_blocks(scheduler_output.m_block_copy_map);
            timer.end();
        }

        // if no tokens were scheduled, we are out of memory
        if (scheduler_output.m_total_num_scheduled_tokens == 0) {

            // return partial results
            std::vector<GenerationResult> pertial_results;

            for (size_t i = 0; i < m_requests.size(); ++i) {
                SequenceGroup::CPtr sequence_group = m_requests[i];
                pertial_results.push_back(from_sequence_group(m_tokenizer, sequence_group));
            }

            _free_non_running_requests();
            return pertial_results;
        }

        ov::Tensor logits;
        {
            static ManualTimer timer("forward");
            timer.start();
            logits = m_model_runner->forward(m_requests, scheduler_output);
            timer.end();

            // collect detailed statistic
            std::vector<ov::ProfilingInfo> profiling_info = m_model_runner->get_infer_request().get_profiling_info();
            for (const ov::ProfilingInfo& info : profiling_info) {
                double current_time = info.real_time.count();
                if (info.node_type == "PagedAttentionExtension") {
                    m_perf.m_paged_attention_time_ms += current_time;
                } else if (info.node_type == "FullyConnected") {
                    m_perf.m_matmul_time_ms += current_time;
                }
                m_perf.m_infer_total_ms += current_time;
            }
        }

        SamplerOutput sampler_output;
        {
            static ManualTimer timer("sample");
            timer.start();
            sampler_output = m_sampler->sample(m_requests, logits);
            timer.end();
        }

        // process sampler_output (e.g. fork or drop sequences from BlockScheduler)
        {
            static ManualTimer timer("fork / free sequence");
            timer.start();

            for (const auto& pair : sampler_output.m_forked_sequences) {
                uint64_t parent_id = pair.first;
                const std::list<uint64_t>& child_ids = pair.second;
                for (auto & child_id : child_ids)
                    m_scheduler->fork_sequence(parent_id, child_id);
            }

            for (auto seq_id : sampler_output.m_dropped_sequences)
                m_scheduler->free_sequence(seq_id);

            timer.end();
        }

        // perform post-processing of current step

        std::vector<GenerationResult> currently_finished_requests;
        {
            static ManualTimer timer("create finished results");
            timer.start();

            for (size_t i = 0; i < scheduler_output.m_scheduled_sequence_groups_ids.size(); ++i) {
                uint64_t seq_group_id = scheduler_output.m_scheduled_sequence_groups_ids[i];
                SequenceGroup::CPtr sequence_group = m_requests[seq_group_id];
                if (sequence_group->has_finished()) {
                   currently_finished_requests.push_back(from_sequence_group(m_tokenizer, sequence_group));
                }
            }

            _free_non_running_requests();

            timer.end();
        }

        step_timer.end();
        return currently_finished_requests;
    }

    bool has_running_requests() const {
        return !m_requests.empty();
    }

    std::vector<GenerationResult> generate(const std::vector<std::string> prompts, std::vector<GenerationConfig> sampling_params) {
        OPENVINO_ASSERT(!has_running_requests(), "Generate cannot be called while ContinuousBatchingPipeline is already in running state. Use ContinuousBatchingPipeline::add_request");
        OPENVINO_ASSERT(prompts.size() == sampling_params.size());

        for (size_t request_id = 0; request_id < prompts.size(); ++request_id) {
            add_request(request_id, prompts[request_id], sampling_params[request_id]);
        }

        std::vector<GenerationResult> results;
        results.reserve(m_requests.size());

        while (has_running_requests()) {
            std::vector<GenerationResult> partial_results = step();
            results.insert(results.end(), partial_results.begin(), partial_results.end());
        }

        // sort results according to request_id to return results in order of initial prompts
        std::sort(results.begin(), results.end(), [] (const GenerationResult& r1, const GenerationResult& r2) -> bool {
            return r1.m_request_id < r2.m_request_id;
        });

        OPENVINO_ASSERT(results.size() == prompts.size());
        return results;
    }
};

ContinuousBatchingPipeline::ContinuousBatchingPipeline(const std::string& models_path,
                     const SchedulerConfig& scheduler_config) {
    m_impl = std::make_shared<Impl>(models_path, scheduler_config);
}

std::shared_ptr<Tokenizer> ContinuousBatchingPipeline::get_tokenizer() {
    return m_impl->get_tokenizer();
}

GenerationConfig ContinuousBatchingPipeline::get_config() const{
    return m_impl->get_config();
}

void ContinuousBatchingPipeline::add_request(uint64_t request_id, std::string prompt, GenerationConfig sampling_params) {
    return m_impl->add_request(request_id, prompt, sampling_params);
}

std::vector<GenerationResult> ContinuousBatchingPipeline::step() {
     return m_impl->step();
}

bool ContinuousBatchingPipeline::has_running_requests() const {
    return m_impl->has_running_requests();
}

std::vector<GenerationResult> ContinuousBatchingPipeline::generate(const std::vector<std::string>& prompts, std::vector<GenerationConfig> sampling_params) {
    return m_impl->generate(prompts, sampling_params);
}<|MERGE_RESOLUTION|>--- conflicted
+++ resolved
@@ -19,7 +19,6 @@
 
     std::vector<Sequence::CPtr> finished_sequences = sequence_group->get_finished_sequences();
 
-<<<<<<< HEAD
     OPENVINO_ASSERT(finished_sequences.size() == sequence_group->num_total_seqs() && sequence_group->has_finished());
     const auto& finished_sequences = sequence_group->get_finished_sequences();
     const auto num_return_sequences = sequence_group->get_sampling_parameters().num_return_sequences;
@@ -37,9 +36,6 @@
         }
     }
 
-=======
-    OPENVINO_ASSERT(finished_sequences.size() == sequence_group->num_total_seqs());
->>>>>>> 2c2799f5
     for (size_t sequence_id = 0; sequence_id < finished_sequences.size(); ++sequence_id) {
         Sequence::CPtr sequence = finished_sequences[sequence_id];
 
